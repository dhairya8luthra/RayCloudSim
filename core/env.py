--- conflicted
+++ resolved
@@ -6,23 +6,19 @@
 import pandas as pd
 from node2vec import Node2Vec
 
-from typing import Optional, Tuple, List
+from typing import Optional, Tuple
+
 from core.base_scenario import BaseScenario
-from core.infrastructure import Link, Node
+from core.infrastructure import Link
 from core.task import Task
 
-<<<<<<< HEAD
 from zoo.node import MaliciousNode, TrustNode, ZAMNode, ZAMMalicious
 
 __all__ = ["EnvLogger", "Env", "Env_Trust"]
-=======
-# Public interfaces
-__all__ = ["EnvLogger", "Env"]
->>>>>>> 3d989c1b
-
-# Task status flags
+
+
+# Flags
 FLAG_TASK_EXECUTION_DONE = 0
-<<<<<<< HEAD
 FLAG_TASK_EXECUTION_FAIL = 1
 
 # Execution Flags
@@ -40,57 +36,50 @@
 -> NO_PATH        => Don't change the trust
 -> NET_CONGESTION => Don't change the trust
 """
-=======
-ENERGY_UNIT_CONVERSION = 1000000
->>>>>>> 3d989c1b
-
-
-def user_defined_info(task):
-    """ Define additional information for completed tasks, such as checking if the deadline is violated."""
-    total_time = task.wait_time + task.exe_time
-    return {'ddl_ok': total_time <= task.ddl}
+
+
+def user_defined_info():
+    """This is where user can define more infos for completed tasks."""
+    return None
 
 
 class EnvLogger:
-    """Logger for recording simulation events and key information."""
-
-    def __init__(self, controller, enable_logging: bool = True, decimal_places: int = 3):
+    def __init__(self, controller, is_open=True):
         self.controller = controller
-        self.enable_logging = enable_logging  # Disable logging to speed up training
-        self.decimal_places = decimal_places
-        self.task_info: dict = {}  # Records task-related information
-        self.node_info: dict = {}  # Records node-related information
-
-    def log(self, message):
-        """Log a message with a timestamp if logging is enabled."""
-        if self.enable_logging:
-            timestamp = f"{self.controller.now:.{self.decimal_places}f}"
-            print(f"[{timestamp}]: {message}")
-
-    def append(self, info_type: str, key: str, value: tuple) -> None:
+        self.is_open = is_open  # is_open=False can speed up training
+
+        self.task_info = {}
+        self.node_info = {}
+
+    def log(self, content):
+        if self.is_open:
+            print("[{:.2f}]: {}".format(self.controller.now, content))
+
+    def append(self, info_type, key, val):
+        """Record key information during the simulation.
+
+        Args:
+            info_type: 'task' or 'node'
+            key: task id or node id
+            val: 
+                if info_type == 'task': (code: int, info: list)
+                    - 0 (success) || [*]
+                    - 1 (failure) || [detailed error info,]
+                if info_type == 'node':
+                    - energy consumption
         """
-        Append key information to the logger.
-
-        Args:
-            info_type (str): Type of information ('task' or 'node').
-            key (str): Task ID or Node ID.
-            value (tuple): 
-                - For 'task': (status_code, info_list, (src_name, dst_name))
-                - For 'node': Energy consumption value.
-        """
-        if info_type not in ['task', 'node']:
-            raise ValueError("info_type must be 'task' or 'node'")
-        target_dict = self.task_info if info_type == 'task' else self.node_info
-        target_dict[key] = value
-
-    def reset(self) -> None:
-        """Reset the logger by clearing all recorded information."""
-        self.task_info.clear()
-        self.node_info.clear()
+        assert info_type in ['task', 'node']
+        if info_type == 'task':
+            self.task_info[key] = val
+        else:
+            self.node_info[key] = val
+
+    def reset(self):
+        self.task_info = {}
+        self.node_info = {}
 
 
 class Env:
-<<<<<<< HEAD
 
     def __init__(self, scenario: BaseScenario, config_file):
         # Load the config file
@@ -100,390 +89,345 @@
             "For visualization layout considerations, the default number of tracked nodes " \
             "does not exceed ten, and users are permitted to modify the layout for extension."
         
-=======
-    """Simulation environment."""
-
-    def __init__(self, scenario: BaseScenario, config_file: str, verbose: bool = True, 
-                 decimal_places: int = 2):
-        # Load configuration file
-        with open(config_file, 'r') as file:
-            self.config = json.load(file)
-        self._validate_config()
-            
-        # Initialize simulation parameters
-        self.refresh_rate = 1  # Typically, setting the refresh rate to 1 is OK.
-        self.decimal_places = decimal_places
->>>>>>> 3d989c1b
         self.scenario = scenario
         self.controller = simpy.Environment()
-        self.logger = EnvLogger(self.controller, enable_logging=verbose, decimal_places=decimal_places)
-
-        # Task and state management
-        self.active_tasks: dict = {}  # Current active tasks
-        self.done_task_info: list = []  # Information of completed tasks
+        self.logger = EnvLogger(self.controller, is_open=True)
+
+        self.active_task_dict = {}  # store current active tasks
+        self.done_task_info = []  # catch infos of completed tasks
         self.done_task_collector = simpy.Store(self.controller)
-        self.task_count = 0  # Counter for processed tasks
+        self.process_task_cnt = 0  # counter
 
         # self.processed_tasks = []  # for debug
 
-        # Reset environment state
         self.reset()
 
-        # Start monitoring process
-        self.monitor_process = self.controller.process(self._monitor_done_task_collector())
-        self.energy_recorders = {
-            node.node_id: self.controller.process(self._track_node_energy(node))
-            for node in self.scenario.get_nodes().values()
-        }
-
-        # Start visualization frame recorder if enabled
+        # Launch the monitor process
+        self.monitor_process = self.controller.process(
+            self.monitor_on_done_task_collector())
+        
+        # Launch all energy recorder processes
+        self.energy_recorders = {}
+        for _, node in self.scenario.get_nodes().items():
+            self.energy_recorders[node.node_id] = self.controller.process(self.energy_clock(node))
+
+        # Launch the info recorder for frames
         if self.config['Basic']['VisFrame'] == "on":
-            self._setup_visualization_directories()
-            self.frame_info: dict = {}
-            self.frame_recorder = self.controller.process(self._record_frame_info())
-
-    def _validate_config(self) -> None:
-        """Validate configuration to ensure the number of tracked nodes does not exceed the limit."""
-        max_nodes = 10
-        target_nodes = len(self.config['VisFrame']['TargetNodeList'])
-        assert target_nodes <= max_nodes, (
-            f"Visualization layout limits tracked nodes to {max_nodes}. Modify layout to extend."
-        )
-
-    def _setup_visualization_directories(self) -> None:
-        """Create directories for visualization logs and frames."""
-        os.makedirs(self.config['VisFrame']['LogInfoPath'], exist_ok=True)
-        os.makedirs(self.config['VisFrame']['LogFramesPath'], exist_ok=True)
+            os.makedirs(self.config['VisFrame']['LogInfoPath'], exist_ok=True)
+            os.makedirs(self.config['VisFrame']['LogFramesPath'], exist_ok=True)
+            self.info4frame = {}
+            self.info4frame_recorder = self.controller.process(self.info4frame_clock())
 
     @property
-    def now(self) -> float:
-        """Get the current simulation time."""
+    def now(self):
+        """The current simulation time."""
         return self.controller.now
 
     def run(self, until):
-        """Run the simulation until the specified time."""
+        """Run the simulation until the given criterion `until` is met."""
         self.controller.run(until)
 
     def reset(self):
-        """Reset the simulation environment."""
-        # Interrupt all active tasks
-        for task_process in self.active_tasks.values():
-            if task_process.is_alive:
-                task_process.interrupt()
-        self.active_tasks.clear()
-        self.task_count = 0
-
-        # Reset scenario and logger
+        """Reset the Env."""
+        # Interrupt all activate tasks
+        for p in self.active_task_dict.values():
+            if p.is_alive:
+                p.interrupt()
+        self.active_task_dict.clear()
+
+        self.process_task_cnt = 0
+
+        # Reset scenario state
         self.scenario.reset()
+
+        # Reset the logger
         self.logger.reset()
+
+        # Clear task monitor info
         self.done_task_collector.items.clear()
-        self.done_task_info.clear()
+        del self.done_task_info[:]
 
     def process(self, **kwargs):
-        """Process a task using keyword arguments."""
-        task_process = self._execute_task(**kwargs)
-        self.controller.process(task_process)
-
-    def _check_duplicate_task_id(self, task: Task, dst_name: Optional[str]):
+        """Must be called with keyword args."""
+        task_generator = self.execute_task(**kwargs)
+        self.controller.process(task_generator)
+
+    def execute_task(self, task: Task, dst_name=None):
+        """Transmission and Execution logics.
+
+        dst_name=None means the task is popped from the waiting deque.
         """
-        Check if the task ID is duplicated, log the error and raise an exception if it is.
-
-        Args:
-            task (Task): The task to check.
-            dst_name (Optional[str]): The destination node name.
-
-        Raises:
-            AssertionError: If the task ID is duplicated.
-        """
-        if task.task_id in self.active_tasks.keys():
-            self.task_count += 1
+        # DuplicateTaskIdError check
+        if task.task_id in self.active_task_dict.keys():
+            self.process_task_cnt += 1
             self.logger.append(info_type='task', 
                                key=task.task_id, 
-                               value=(1, ['DuplicateTaskIdError'], (task.src_name, dst_name)))
+                               val=(1, ['DuplicateTaskIdError',]))
+            # self.processed_tasks.append(task.task_id)
             log_info = f"**DuplicateTaskIdError: Task {{{task.task_id}}}** " \
                        f"new task (name {{{task.task_name}}}) with a " \
                        f"duplicate task id {{{task.task_id}}}."
             self.logger.log(log_info)
-            raise AssertionError(('DuplicateTaskIdError', log_info, task.task_id))
-
-    def _handle_task_transmission(self, task: Task, dst_name: str):
-        """
-        Handle the transmission logic of the task, including path calculation, error handling, and time simulation.
-
-        Args:
-            task (Task): The task to transmit.
-            dst_name (str): The destination node name.
-
-        Raises:
-            EnvironmentError: If transmission fails due to network issues.
-        """
-        try:
-            links_in_path = self.scenario.infrastructure.get_shortest_links(task.src_name, dst_name)
-        except nx.exception.NetworkXNoPath:
-            self.task_count += 1
-            self.logger.append(info_type='task', 
-                               key=task.task_id, 
-                               value=(1, ['NetworkXNoPathError'], (task.src_name, dst_name)))
-            log_info = f"**NetworkXNoPathError: Task {{{task.task_id}}}** Node {{{dst_name}}} is inaccessible"
-            self.logger.log(log_info)
-            raise EnvironmentError(('NetworkXNoPathError', log_info, task.task_id))
-        except EnvironmentError as e:
-            message = e.args[0]
-            if message[0] == 'IsolatedWirelessNode':
-                self.task_count += 1
-                self.logger.append(info_type='task', 
-                                   key=task.task_id, 
-                                   value=(1, ['IsolatedWirelessNode'], (task.src_name, dst_name)))
-                log_info = f"**IsolatedWirelessNode: Task {{{task.task_id}}}** Isolated wireless node detected"
-                self.logger.log(log_info)
-                raise e
-
-        for link in links_in_path:
-            if isinstance(link, Link) and link.free_bandwidth < task.trans_bit_rate:
-                self.task_count += 1
-                self.logger.append(info_type='task', 
-                                   key=task.task_id, 
-                                   value=(1, ['NetCongestionError'], (task.src_name, dst_name)))
-                log_info = f"**NetCongestionError: Task {{{task.task_id}}}** " \
-                           f"network congestion Node {{{task.src_name}}} --> {{{dst_name}}}"
-                self.logger.log(log_info)
-                raise EnvironmentError(('NetCongestionError', log_info, task.task_id))
-
-        task.trans_time = 0
-
-        # Wireless transmission (first hop)
-        if isinstance(links_in_path[0], Tuple):
-            wireless_src_name, wired_dst_name = links_in_path[0]
-            task.trans_time += 0  # Placeholder, to be implemented with actual calculation
-            links_in_path = links_in_path[1:]
-
-        # Wireless transmission (last hop)
-        if isinstance(links_in_path[-1], Tuple):
-            wired_src_name, wireless_dst_name = links_in_path[-1]
-            task.trans_time += 0  # Placeholder, to be implemented with actual calculation
-            links_in_path = links_in_path[:-1]
-
-        # Wired transmission: base latency and multi-hop delay
-        trans_base_latency = 0
-        for link in links_in_path:
-            trans_base_latency += link.base_latency
-        task.trans_time += trans_base_latency
-        task.trans_time += (task.task_size / task.trans_bit_rate) * len(links_in_path)
-
-        self.scenario.send_data_flow(task.trans_flow, links_in_path)
-        try:
-            self.logger.log(f"Task {{{task.task_id}}}: {{{task.src_name}}} --> {{{dst_name}}}")
-            yield self.controller.timeout(task.trans_time)
-            task.trans_flow.deallocate()
-            self.logger.log(f"Task {{{task.task_id}}} arrived Node {{{dst_name}}} with "
-                            f"{{{task.trans_time:.{self.decimal_places}f}}}s")
-        except simpy.Interrupt:
-            pass
-
-    def _execute_task_on_node(self, task: Task, dst, flag_reactive: bool):
-        """
-        Execute the task on the destination node, handling buffering and execution logic.
-
-        Args:
-            task (Task): The task to execute.
-            dst: The destination node.
-            flag_reactive (bool): Whether the task is from the waiting queue.
-
-        Raises:
-            EnvironmentError: If there is insufficient buffer space.
-        """
+            raise AssertionError(
+                ('DuplicateTaskIdError', log_info, task.task_id)
+            )
+
+        # Check whether the task is re-activated from queuing
+        flag_reactive = True if dst_name is None else False
+
+        if flag_reactive:
+            dst = task.dst
+        else:
+            self.logger.log(f"Task {{{task.task_id}}} generated in "
+                            f"Node {{{task.src_name}}}")
+            dst = self.scenario.get_node(dst_name)
+
+        if not flag_reactive:
+            # Do task transmission, if necessary
+            if dst_name != task.src_name:  # task transmission
+                try:
+                    links_in_path = self.scenario.infrastructure.\
+                        get_shortest_links(task.src_name, dst_name)
+                # NetworkXNoPathError check
+                except nx.exception.NetworkXNoPath:
+                    self.process_task_cnt += 1
+                    self.logger.append(info_type='task', 
+                                       key=task.task_id, 
+                                       val=(1, ['NetworkXNoPathError',]))
+                    # self.processed_tasks.append(task.task_id)
+                    log_info = f"**NetworkXNoPathError: Task " \
+                               f"{{{task.task_id}}}** Node {{{dst_name}}} " \
+                               f"is inaccessible"
+                    self.logger.log(log_info)
+                    raise EnvironmentError(
+                        ('NetworkXNoPathError', log_info, task.task_id)
+                    )
+                # IsolatedWirelessNode check
+                except EnvironmentError as e:
+                    message = e.args[0]
+                    if message[0] == 'IsolatedWirelessNode':
+                        self.process_task_cnt += 1
+                        self.logger.append(info_type='task', 
+                                           key=task.task_id, 
+                                           val=(1, ['IsolatedWirelessNode',]))
+                        # self.processed_tasks.append(task.task_id)
+                        log_info = f"**IsolatedWirelessNode"
+                        self.logger.log(log_info)
+                        raise e
+
+                for link in links_in_path:
+                    if isinstance(link, Link):
+                        # NetCongestionError check
+                        if link.free_bandwidth < task.trans_bit_rate:
+                            self.process_task_cnt += 1
+                            self.logger.append(info_type='task', 
+                                               key=task.task_id, 
+                                               val=(1, ['NetCongestionError',]))
+                            # self.processed_tasks.append(task.task_id)
+                            log_info = f"**NetCongestionError: Task " \
+                                       f"{{{task.task_id}}}** network " \
+                                       f"congestion Node {{{task.src_name}}} " \
+                                       f"--> {{{dst_name}}}"
+                            self.logger.log(log_info)
+                            raise EnvironmentError(
+                                ('NetCongestionError', log_info, task.task_id)
+                            )
+
+                task.trans_time = 0
+
+                # ---- Customize the wired/wireless transmission mode here ----
+                # wireless transmission:
+                if isinstance(links_in_path[0], Tuple):
+                    wireless_src_name, wired_dst_name = links_in_path[0]
+                    # task.trans_time += func(task, wireless_src_name,
+                    #                         wired_dst_name)  # TODO
+                    task.trans_time += 0  # (currently only a toy model)
+                    links_in_path = links_in_path[1:]
+                if isinstance(links_in_path[-1], Tuple):
+                    wired_src_name, wireless_dst_name = links_in_path[-1]
+                    # task.trans_time += func(task, wired_src_name,
+                    #                         wireless_dst_name)  # TODO
+                    task.trans_time += 0  # (currently only a toy model)
+                    links_in_path = links_in_path[:-1]
+
+                # wired transmission:
+                # 0. base latency
+                trans_base_latency = 0
+                for link in links_in_path:
+                    trans_base_latency += link.base_latency
+                task.trans_time += trans_base_latency
+                # Multi-hop
+                task.trans_time += (task.task_size / task.trans_bit_rate) * len(links_in_path)
+                # -------------------------------------------------------------
+
+                self.scenario.send_data_flow(task.trans_flow, links_in_path)
+
+                try:
+                    self.logger.log(f"Task {{{task.task_id}}}: "
+                                    f"{{{task.src_name}}} --> {{{dst_name}}}")
+                    yield self.controller.timeout(task.trans_time)
+                    task.trans_flow.deallocate()
+                    self.logger.log(f"Task {{{task.task_id}}} arrived "
+                                    f"Node {{{dst_name}}} with "
+                                    f"{{{task.trans_time:.2f}}}s")
+                except simpy.Interrupt:
+                    pass
+            else:
+                task.trans_time = 0  # To avoid task.trans_time = -1
+
+        # Task execution
         if not dst.free_cpu_freq > 0:
+            # InsufficientBufferError check
             try:
                 task.allocate(self.now, dst, pre_allocate=True)
                 dst.append_task(task)
-                self.logger.log(f"Task {{{task.task_id}}} is buffered in Node {{{task.dst_name}}}")
+                self.logger.log(f"Task {{{task.task_id}}} is buffered in "
+                                f"Node {{{task.dst_name}}}")
                 return
             except EnvironmentError as e:
-                self.task_count += 1
+                self.process_task_cnt += 1
                 self.logger.append(info_type='task', 
                                    key=task.task_id, 
-                                   value=(1, ['InsufficientBufferError'], (task.src_name, task.dst_name)))
+                                   val=(1, ['InsufficientBufferError',]))
+                # self.processed_tasks.append(task.task_id)
                 self.logger.log(e.args[0][1])
                 raise e
 
+        # ------------ Customize the execution mode here ------------
         if flag_reactive:
-            task.allocate(self.now)
-            self.logger.log(f"Task {{{task.task_id}}} re-actives in Node {{{task.dst_name}}}, "
-                            f"waiting {{{(task.wait_time - task.trans_time):.{self.decimal_places}f}}}s")
+            # TimeoutError check
+            try:
+                task.allocate(self.now)
+            except EnvironmentError as e:  # TimeoutError
+                self.process_task_cnt += 1
+                self.logger.append(info_type='task', 
+                                   key=task.task_id, 
+                                   val=(1, ['TimeoutError',]))
+                # self.processed_tasks.append(task.task_id)
+                self.logger.log(e.args[0][1])
+
+                # Activate a queued task
+                waiting_task = task.dst.pop_task()
+                if waiting_task:
+                    self.process(task=waiting_task)
+                
+                raise e
+            
+            self.logger.log(f"Task {{{task.task_id}}} re-actives in "
+                            f"Node {{{task.dst_name}}}, "
+                            f"waiting {{{(task.wait_time - task.trans_time):.2f}}}s")
         else:
             task.allocate(self.now, dst)
-
-        self.active_tasks[task.task_id] = task
+        # -----------------------------------------------------------
+
+        # Mark the task as active (i.e., execution status) task
+        self.active_task_dict[task.task_id] = task
         try:
-            self.logger.log(f"Processing Task {{{task.task_id}}} in {{{task.dst_name}}}")
+            self.logger.log(f"Processing Task {{{task.task_id}}} in"
+                            f" {{{task.dst_name}}}")
             yield self.controller.timeout(task.exe_time)
             self.done_task_collector.put(
                 (task.task_id,
                  FLAG_TASK_EXECUTION_DONE,
-                 [dst.name, user_defined_info(task)]))
+                 [dst_name, user_defined_info()]))
         except simpy.Interrupt:
             pass
 
-    def _execute_task(self, task: Task, dst_name: Optional[str] = None):
-        """
-        Handle the transmission and execution logic of the task.
-
-        Args:
-            task (Task): The task to execute.
-            dst_name (Optional[str]): The destination node name. If None, the task is from the waiting queue.
-        """
-        # Check for duplicate task ID
-        self._check_duplicate_task_id(task, dst_name)
-
-        # Determine if the task is from the waiting queue
-        flag_reactive = dst_name is None
-
-        # Get the destination node
-        dst = task.dst if flag_reactive else self.scenario.get_node(dst_name)
-
-        if not flag_reactive:
-            self.logger.log(f"Task {{{task.task_id}}} generated in Node {{{task.src_name}}}")
-
-            if dst_name != task.src_name:
-                # Handle task transmission
-                yield from self._handle_task_transmission(task, dst_name)
-            else:
-                task.trans_time = 0  # No transmission needed
-
-        # Execute the task on the node
-        yield from self._execute_task_on_node(task, dst, flag_reactive)
-
-    def _monitor_done_task_collector(self):
-        """Monitor the done_task_collector queue to process completed tasks."""
+    def monitor_on_done_task_collector(self):
+        """Keep watch on the done_task_collector."""
         while True:
-            # --- Check for Completed Tasks ---
             if len(self.done_task_collector.items) > 0:
                 while len(self.done_task_collector.items) > 0:
                     task_id, flag, info = self.done_task_collector.get().value
                     self.done_task_info.append((self.now, task_id, flag, info))
 
                     if flag == FLAG_TASK_EXECUTION_DONE:
-                        # Retrieve the task from active tasks
-                        task = self.active_tasks[task_id]
-
-                        # Pop the next task from the destination node's waiting queue
+                        task = self.active_task_dict[task_id]
+
                         waiting_task = task.dst.pop_task()
 
-                        # Log task completion with execution time
-                        self.logger.log(f"Task {{{task_id}}}: Accomplished in "
+                        self.logger.log(f"Task {{{task_id}}} accomplished in "
                                         f"Node {{{task.dst_name}}} with "
-                                        f"execution time {{{task.exe_time:.{self.decimal_places}f}}}s")
-
-                        # Record task statistics (success, times, node names)
+                                        f"{{{task.exe_time:.2f}}}s")
                         self.logger.append(info_type='task', 
                                            key=task.task_id, 
-                                           value=(0, 
-                                                  [task.trans_time, task.wait_time, task.exe_time], 
-                                                  (task.src_name, task.dst_name)))
-                        
-                        # Clean up: deallocate resources and remove from active tasks
+                                           val=(0, [task.trans_time, task.wait_time, task.exe_time]))
                         task.deallocate()
-                        del self.active_tasks[task_id]
-                        self.task_count += 1
+                        del self.active_task_dict[task_id]
+                        self.process_task_cnt += 1
                         # self.processed_tasks.append(task.task_id)
 
-                        # Process the next waiting task if it exists
                         if waiting_task:
                             self.process(task=waiting_task)
 
                     else:
-                        # Handle invalid task flag with detailed error
-                        raise ValueError(f"Invalid flag '{flag}' encountered for task {task_id}")
-            
-            # --- Reset for Next Cycle ---
+                        raise ValueError("Invalid flag!")
             else:
                 self.done_task_info = []
                 # self.logger.log("")  # turn on: log on every time slot
 
-            # Pause execution until the next refresh interval
-            yield self.controller.timeout(self.refresh_rate)
+            yield self.controller.timeout(1)
     
-    def _track_node_energy(self, node: Node):
+    def energy_clock(self, node):
         """Recorder of node's energy consumption."""
         while True:
             node.energy_consumption += node.idle_energy_coef
             node.energy_consumption += node.exe_energy_coef * (
                 node.max_cpu_freq - node.free_cpu_freq) ** 3
-            node.total_cpu_freq += node.max_cpu_freq - node.free_cpu_freq
-            node.clock += 1
-            yield self.controller.timeout(self.refresh_rate)
+            yield self.controller.timeout(1)
     
-    def _record_frame_info(self):
-        """Record simulation frame information at regular intervals."""
+    def info4frame_clock(self):
+        """Recorder the info required for simulation frames."""
         while True:
-            # Collect node and edge status at the current time
-            self.frame_info[self.now] = {
+            self.info4frame[self.now] = {
                 'node': {k: item.quantify_cpu_freq() 
                          for k, item in self.scenario.get_nodes().items()},
                 'edge': {str(k): item.quantify_bandwidth() 
                          for k, item in self.scenario.get_links().items()},
             }
-            # Include target node details if specified in config
             if len(self.config['VisFrame']['TargetNodeList']) > 0:
-                self.frame_info[self.now]['target'] = {
-                    item: [
-                        self.scenario.get_node(item).active_task_ids[:], 
-                        self.scenario.get_node(item).task_buffer.task_ids[:]
-                    ]
+                self.info4frame[self.now]['target'] = {
+                    item: [self.scenario.get_node(item).active_task_ids[:], 
+                           self.scenario.get_node(item).task_buffer.task_ids[:]]
                     for item in self.config['VisFrame']['TargetNodeList']
                 }
-            # Wait for the next refresh cycle
-            yield self.controller.timeout(self.refresh_rate)
+            yield self.controller.timeout(1)
 
     @property
-    def n_active_tasks(self) -> int:
-        """Get the number of currently active tasks."""
-        return len(self.active_tasks)
-
-    def status(self, node_name: Optional[str] = None, link_args: Optional[Tuple] = None) -> any:
-        """Retrieve the status of a node or link."""
+    def n_active_tasks(self):
+        """The number of current active tasks."""
+        return len(self.active_task_dict)
+
+    def status(self, node_name: Optional[str] = None,
+               link_args: Optional[Tuple] = None):
         return self.scenario.status(node_name, link_args)
     
-    def avg_node_energy(self, node_name_list: Optional[List[str]] = None) -> float:
-        """Calculate the average energy consumption across specified nodes."""
-        return self.scenario.avg_node_energy(node_name_list) / ENERGY_UNIT_CONVERSION
+    def avg_node_energy(self, node_name_list=None):
+        return self.scenario.avg_node_energy(node_name_list) / 1000000
     
-    def node_energy(self, node_name: str) -> float:
-        """Retrieve the energy consumption of a specific node."""
-        return self.scenario.node_energy(node_name) / ENERGY_UNIT_CONVERSION
+    def node_energy(self, node_name):
+        return self.scenario.node_energy(node_name) / 1000000
 
     def close(self):
-        # Log energy consumption and CPU frequency per clock cycle for each node
+        # Record nodes' energy consumption.
         for _, node in self.scenario.get_nodes().items():
-            self.logger.append(info_type='node', 
-                               key=node.node_id, 
-                               value=[
-                                   node.energy_consumption / node.clock,  # Average energy per cycle
-                                   node.total_cpu_freq / node.clock       # Average CPU frequency
-                               ])
-        
-        # --- Save Visualization Data ---
-        # Save frame info to JSON if visualization is enabled
+            self.logger.append(info_type='node', key=node.node_id, val=node.energy_consumption)
+        
+        # Save the info4frame
         if self.config['Basic']['VisFrame'] == "on":
-            frame_info_json_object = json.dumps(self.frame_info, indent=4)
-            with open(f"{self.config['VisFrame']['LogInfoPath']}/frame_info.json", 'w+') as fw:
-                fw.write(frame_info_json_object)
-
-        # --- Terminate Processes ---
-        # Interrupt the monitoring process
+            info4frame_json_object = json.dumps(self.info4frame, indent=4)
+            with open(f"{self.config['VisFrame']['LogInfoPath']}/info4frame.json", 'w+') as fw:
+                fw.write(info4frame_json_object)
+
+        # Terminate activate processes
         self.monitor_process.interrupt()
-
-        # Interrupt all active energy recorders and clear the collection
         for p in self.energy_recorders.values():
             if p.is_alive:
                 p.interrupt()
         self.energy_recorders.clear()
-
-        # Interrupt frame info recorder if visualization is enabled
         if self.config['Basic']['VisFrame'] == "on":
-            self.frame_recorder.interrupt()
-
-<<<<<<< HEAD
+            self.info4frame_recorder.interrupt()
+
         self.logger.log("Simulation completed!")
 
 
@@ -590,7 +534,7 @@
             yield self.controller.timeout(1)
 
     def toggle_status(self, arrival_times, arrival_pointer):
-        return
+        pass
         now = int(self.controller.now)
 
         for _, node in self.scenario.get_nodes().items():
@@ -1371,9 +1315,4 @@
                 # self.logger.log("")  # turn on: log on every time slot
 
             yield self.controller.timeout(1)
-    
-=======
-        # --- Log Completion ---
-        # Record simulation completion
-        self.logger.log("Simulation completed!")
->>>>>>> 3d989c1b
+    