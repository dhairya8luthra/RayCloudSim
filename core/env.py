--- conflicted
+++ resolved
@@ -9,13 +9,10 @@
 from typing import List, Optional, Tuple
 
 from core.base_scenario import BaseScenario
-<<<<<<< HEAD
+
 from core.infrastructure import Link
 from core.task import Task, Node
-=======
-from core.infrastructure import Link, Node
-from core.task import Task
->>>>>>> f80a357b
+
 
 from zoo.node import MaliciousNode, TrustNode, ZAMNode, ZAMMalicious
 
@@ -44,18 +41,12 @@
 -> NET_CONGESTION => Don't change the trust
 """
 
-<<<<<<< HEAD
-
-=======
->>>>>>> f80a357b
+
 def user_defined_info(task):
     """ Define additional information for completed tasks, such as checking if the deadline is violated."""
     total_time = task.wait_time + task.exe_time
     return {'ddl_ok': total_time <= task.ddl}
-<<<<<<< HEAD
-=======
-
->>>>>>> f80a357b
+
 
 class EnvLogger:
     """Logger for recording simulation events and key information."""
@@ -138,11 +129,9 @@
 
     def _validate_config(self) -> None:
         """Validate configuration to ensure the number of tracked nodes does not exceed the limit."""
-<<<<<<< HEAD
+
         max_nodes = 20
-=======
-        max_nodes = 13
->>>>>>> f80a357b
+
         target_nodes = len(self.config['VisFrame']['TargetNodeList'])
         assert target_nodes <= max_nodes, (
             f"Visualization layout limits tracked nodes to {max_nodes}. Modify layout to extend."
