import os
import sys

current_file_path = os.path.abspath(__file__)
current_dir = os.path.dirname(current_file_path)
parent_dir = os.path.dirname(current_dir)
sys.path.insert(0, parent_dir)

import math
import random
import numpy as np
from typing import Optional, List

current_file_path = os.path.abspath(__file__)
current_dir = os.path.dirname(current_file_path)
parent_dir = os.path.dirname(current_dir)
sys.path.insert(0, parent_dir)

<<<<<<< HEAD
from core.infrastructure import Node, Location

=======
>>>>>>> f80a357b

class WirelessNode(Node):
    """Wireless Node where data can only be transmitted wirelessly.

    Attributes:
        node_id: node id, unique.
        name: node name.
        max_cpu_freq: maximum cpu frequency.
        free_cpu_freq: current available cpu frequency.
            Note: At present, free_cpu_freq can be '0' or 'max_cpu_freq', i.e., one task at a time.
        task_buffer: FIFO buffer for queued tasks.
            Note: The buffer is not used for executing tasks; 
            tasks can be executed even when the buffer is zero.
        location: geographical location.
        idle_energy_coef: energy consumption coefficient during idle state.
        exe_energy_coef: energy consumption coefficient during working/computing state.
        tasks: tasks placed in the node.
        energy_consumption: energy consumption since the simulation begins;
            wired nodes do not need to worry about the current device battery level.
        flag_only_wireless: only wireless transmission is allowed.
        max_transmit_power: maximum transmit power.
        transmit_power: transmit power for one data transmission, which is
            necessary for modeling the SINR, SNR, etc.
        radius: wireless accessible range.
        access_dst_nodes: all wireless-accessible nodes, including
            wired/wireless nodes.
        default_dst_node: default (usually the closest) wired node for
            multi-hop communication.
    """
    def __init__(self, node_id: int, name: str,
                 max_cpu_freq: float,
                 max_buffer_size: Optional[int] = 0,
                 location: Optional[Location] = None,
                 idle_energy_coef: Optional[float] = 0, 
                 exe_energy_coef: Optional[float] = 0,
                 max_transmit_power: int = 0,
                 radius: float = 100):
        super().__init__(node_id, name, 
                         max_cpu_freq, max_buffer_size, 
                         location, 
                         idle_energy_coef, exe_energy_coef)

        self.flag_only_wireless = True

        # static attributes
        self.max_transmit_power = max_transmit_power
        self.radius = radius

        # dynamic attributes
        self.transmit_power = 0
        self.access_dst_nodes = []
        self.default_dst_node = None

    def __repr__(self):
        return f"{self.name} ({self.free_cpu_freq}/{self.max_cpu_freq}) || " \
               f"{self.max_transmit_power})"

    def update_access_dst_nodes(self, nodes: dict):
        """Update the current wireless-accessible nodes."""
        del self.access_dst_nodes[:]
        self.default_dst_node = None

        wired_dis = math.inf
        for _, item in nodes.items():
            if item.node_id != self.node_id:
                dis = self.distance(item)
                if dis < self.radius:
                    self.access_dst_nodes.append(item)
                    if not item.flag_only_wireless and dis < wired_dis:
                        self.default_dst_node = item
                        wired_dis = dis


class MobileNode(WirelessNode):
    """Mobile Node.

    (1) data can only be transmitted wirelessly.
    (2) dynamic location instead of static location.

    Attributes:
        node_id: node id, unique.
        name: node name.
        max_cpu_freq: maximum cpu frequency.
        free_cpu_freq: current available cpu frequency.
            Note: At present, free_cpu_freq can be '0' or 'max_cpu_freq', i.e., one task at a time.
        task_buffer: FIFO buffer for queued tasks.
            Note: The buffer is not used for executing tasks; 
            tasks can be executed even when the buffer is zero.
        location: geographical location.
        idle_energy_coef: energy consumption coefficient during idle state.
        exe_energy_coef: energy consumption coefficient during working/computing state.
        tasks: tasks placed in the node.
        energy_consumption: energy consumption since the simulation begins;
            wired nodes do not need to worry about the current device battery level.
        flag_only_wireless: only wireless transmission is allowed.
        max_transmit_power: maximum transmit power.
        radius: wireless accessible range.
        power: current device battery level.
    """

    def __init__(self, node_id: int, name: str,
                 max_cpu_freq: float, 
                 max_buffer_size: Optional[int] = 0,
                 location: Optional[Location] = None,
                 idle_energy_coef: Optional[float] = 0, 
                 exe_energy_coef: Optional[float] = 0,
                 max_transmit_power: int = 0,
                 radius: float = 100,
                 power: float = 100):
        super().__init__(node_id, name, 
                         max_cpu_freq, max_buffer_size, 
                         location,
                         idle_energy_coef, exe_energy_coef,
                         max_transmit_power, radius)

        # dynamic attributes
        self.power = power

    def update_location(self, new_loc: Location):
        self.location = new_loc


class TrustNode(Node):
    """Node with trust attributes.

    (1) Maintains the trust of all the neighboring nodes
    (2) Trust level is updated based on the trust of the neighboring nodes

    Attributes:
        default attributes from parent class Node
        trust_mat: trust matrix of all the nodes of the topology
        online: online status
        downtimes: downtimes of the node
        malicious: malicious status
    """

    def __init__(self, node_id: int, name: str,
                 self_trust: float,
                 max_cpu_freq: float,
                 max_buffer_size: Optional[int] = 0,
                 location: Optional[Location] = None,
                 idle_energy_coef: Optional[float] = 0, 
                 exe_energy_coef: Optional[float] = 0):
        super().__init__(node_id, name, 
                         max_cpu_freq, max_buffer_size, 
                         location, 
                         idle_energy_coef, exe_energy_coef)

        # dynamic attributes
        self.trust_mat = {}
        self.online = False

        self.trust_mat[self.name] = self_trust

    def set_online(self, status: bool):
        self.online = status

    def get_online(self) -> bool:
        return self.online

    def set_trust_score(self, other_node: "Node", score: float):
        """Set the trust score for another node.
        
        Args:
            other_node: The node for which the trust score is being set.
            score: A float representing the trust level (e.g., between 0 and 1).
        """
        if score <= 1.0:
            self.trust_mat[other_node.name] = score
        else:
            self.trust_mat[other_node.name] = 1.0

    def get_trust_score(self, other_node: "Node") -> float:
        """Retrieve the trust score for another node.
        
        Args:
            other_node: The node whose trust score is requested.
        
        Returns:
            The trust score if it exists, otherwise 0.0.
        """
        return self.trust_mat.get(other_node.name, 0.0)


class MaliciousNode(TrustNode):
    """Malicious Node.

    (1) Node with malicious tendency
    (2) Malicious nodes can be of different types
    """

    def __init__(self, node_id: int, name: str,
                 self_trust: float,
                 mal_type: int,
                 max_cpu_freq: float,
                 max_buffer_size: Optional[int] = 0,
                 location: Optional[Location] = None,
                 idle_energy_coef: Optional[float] = 0, 
                 exe_energy_coef: Optional[float] = 0):
        super().__init__(node_id, name, 
                         self_trust, 
                         max_cpu_freq, max_buffer_size, 
                         location, 
                         idle_energy_coef, exe_energy_coef)
        
        self.malicious_type = mal_type
        self.normal_threshold = 0

    def set_malicious_type(self, mal_type: int):
        self.malicious_type = mal_type

    def get_malicious_type(self) -> int:
        return self.malicious_type
    
    # Function for On-and-Off Attacks in trust based-environments delaying execution after crossing a certain threshold
    def execute_on_and_off_attack(self) ->  int:
        """Execute an on-and-off attack by delaying execution after crossing a certain threshold.
        
        Args:
            threshold: The trust threshold to trigger the attack.
            delay: The amount of delay to introduce.
        """
        if self.normal_threshold >= 2:
            # generate a random sleep
            delay = random.uniform(0.05, 0.1)
            self.normal_threshold = 0
            return 1
        else:
            # Increase Karma
            self.normal_threshold += 1
            return 0


class ZAMNode(Node):
    """Node with trust attributes.

    (1) Maintains the trust of all the neighboring nodes
    (2) Trust level is updated based on the trust of the neighboring nodes

    Attributes:
        default attributes from parent class Node
        trust_mat: trust matrix of all the nodes of the topology
        online: online status
        downtimes: downtimes of the node
        malicious: malicious status
    """

    def __init__(self, node_id: int, name: str,
                 max_cpu_freq: float,
                 max_buffer_size: Optional[int] = 0,
                 location: Optional[Location] = None,
                 idle_energy_coef: Optional[float] = 0, 
                 exe_energy_coef: Optional[float] = 0):
        super().__init__(node_id, name, 
                         max_cpu_freq, max_buffer_size, 
                         location, 
                         idle_energy_coef, exe_energy_coef)

        # dynamic attributes
        self.peerRating = {}
        self.online = True
        self.QoS = 0.0
        self.isExecuting = False
        
        # For QoS Calculation
        self.successful_tasks = 0
        self.total_tasks = 0
    def set_is_executing(self, status: bool):
        self.isExecuting = status
    def get_is_executing(self) -> bool:
        return self.isExecuting
    def get_successful_tasks(self) -> float:
        return self.successful_tasks

    def set_successful_tasks(self, successful_tasks: float):
        self.successful_tasks = successful_tasks

    def get_total_tasks(self) -> float:
        return self.total_tasks
    
    def set_total_tasks(self, total_tasks: float):
        self.total_tasks = total_tasks

    def get_QoS(self) -> float:
        return self.QoS
    
    def set_QoS(self, QoS: float):
        self.QoS = QoS

    def set_online(self, status: bool):
        self.online = status

    def get_online(self) -> bool:
        return self.online

    def set_trust_score(self, other_node: "Node", score: float):
        """Set the trust score for another node.
        
        Args:
            other_node: The node for which the trust score is being set.
            score: A float representing the trust level (e.g., between 0 and 1).
        """
        if score <= 1.0:
            self.peerRating[other_node.name] = score
        else:
            self.peerRating[other_node.name] = 1.0

    def get_trust_score(self, other_node: "Node") -> float:
        """Retrieve the trust score for another node.
        
        Args:
            other_node: The node whose trust score is requested.
        
        Returns:
            The trust score if it exists, otherwise 0.0.
        """
        return self.peerRating.get(other_node.name, 0.0)
    

class ZAMMalicious(ZAMNode):
    """Malicious Node.

    (1) Node with malicious tendency
    (2) Malicious nodes can be of different types
    """

    def __init__(self, node_id: int, name: str,
                 mal_type: int,
                 max_cpu_freq: float,
                 max_buffer_size: Optional[int] = 0,
                 location: Optional[Location] = None,
                 idle_energy_coef: Optional[float] = 0, 
                 exe_energy_coef: Optional[float] = 0):
        super().__init__(node_id, name, 
                         max_cpu_freq, max_buffer_size, 
                         location, 
                         idle_energy_coef, exe_energy_coef)
        
        self.malicious_type = mal_type
        self.normal_threshold = 0
        self.peerRating2 = {}

    def set_malicious_type(self, mal_type: int):
        self.malicious_type = mal_type

    def get_malicious_type(self) -> int:
        return self.malicious_type
    
    # Function for On-and-Off Attacks in trust based-environments delaying execution after crossing a certain threshold
    def execute_on_and_off_attack(self,sorted_online) ->  int:
        """Execute an on-and-off attack by delaying execution after crossing a certain threshold.
        
        Args:
            threshold: The trust threshold to trigger the attack.
            delay: The amount of delay to introduce.
        """
        top_40_count = max(1, int(np.ceil(0.4 * len(sorted_online))))
        top_40_nodes = sorted_online[:top_40_count]
        if self in top_40_nodes:
            # generate a random sleep
            delay = random.uniform(0.05, 0.1)
            
            return 1
        else:
            return 0<|MERGE_RESOLUTION|>--- conflicted
+++ resolved
@@ -16,11 +16,7 @@
 parent_dir = os.path.dirname(current_dir)
 sys.path.insert(0, parent_dir)
 
-<<<<<<< HEAD
 from core.infrastructure import Node, Location
-
-=======
->>>>>>> f80a357b
 
 class WirelessNode(Node):
     """Wireless Node where data can only be transmitted wirelessly.
